--- conflicted
+++ resolved
@@ -58,36 +58,6 @@
 @asynccontextmanager
 async def lifespan(app: FastAPI):
     global postgres_container
-<<<<<<< HEAD
-    # 1) Launch a PostgreSQL Docker container
-    postgres_container = PostgresContainer(
-        image="postgres:15",
-        username=settings.db_user,
-        password=settings.db_pass,
-        dbname=settings.db_name,
-    )
-
-
-    postgres_container.start()
-
-    # 2) Inject its DSN into your settings so your pool uses it
-    # Normalize DSN for asyncpg (must start with "postgresql://" or "postgres://")
-    raw_dsn = postgres_container.get_connection_url()
-    if raw_dsn.startswith("postgresql+psycopg2://"):
-        raw_dsn = "postgresql://" + raw_dsn.split("://", 1)[1]
-    settings.postgres_dsn = raw_dsn
-
-
-    # 3) Now create your asyncpg pool
-    await init_pg_pool()
-
-    # 3) Ensure your table & index exist
-    import asyncpg
-    # import the module‑level pool, not the function
-    from strmgen.core.state import _pool as pg_pool
-    async with pg_pool.acquire() as conn:
-        # run your DDL
-=======
 
     # 1) Optionally launch a PostgreSQL Docker container
     try:
@@ -118,7 +88,6 @@
     # 3) Ensure your table & index exist
     from strmgen.core.state import _pool as pg_pool
     async with pg_pool.acquire() as conn:
->>>>>>> 6ac27d2a
         await conn.execute("""
         CREATE TABLE IF NOT EXISTS skipped_streams (
           tmdb_id        BIGINT   PRIMARY KEY,
@@ -134,10 +103,7 @@
           ON skipped_streams(dispatcharr_id);
         """)
 
-<<<<<<< HEAD
-=======
     # 4) Start scheduler, auth, and TMDb genre map
->>>>>>> 6ac27d2a
     schedule_on_startup()
     await get_access_token()
     await init_tv_genre_map()
@@ -170,14 +136,6 @@
 
         # stop background jobs
         scheduler.shutdown(wait=False)
-<<<<<<< HEAD
-
-        # close all HTTPX clients
-        await API_CLIENT.aclose()
-        await _tmdb_client.aclose()
-        await _tmdb_image_client.aclose()
-=======
->>>>>>> 6ac27d2a
 
         # 4) Close HTTP clients
         await API_CLIENT.aclose()
