--- conflicted
+++ resolved
@@ -1,19 +1,10 @@
 # strmgen/state.py
 
-<<<<<<< HEAD
-import threading
-import asyncpg
-from typing import TypedDict, Optional, List, Any
-from dataclasses import is_dataclass, asdict
-
-from .config import CONFIG_PATH, settings
-=======
 import asyncpg
 from typing import TypedDict, Optional, Any
 from dataclasses import is_dataclass, asdict
 
 from .config import settings
->>>>>>> 6ac27d2a
 from .utils import setup_logger
 from strmgen.core.models import DispatcharrStream
 
