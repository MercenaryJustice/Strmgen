# strmgen/services/tv.py

import asyncio
from collections import defaultdict
from pathlib import Path
from typing import Dict, Optional, List
from more_itertools import chunked

from ..core.state import mark_skipped, is_skipped, SkippedStream
from ..core.config import settings
from ..core.models import DispatcharrStream, SeasonMeta
from ..core.logger import setup_logger
from .tmdb import TVShow, lookup_show, get_season_meta, download_if_missing
from .subtitles import download_episode_subtitles
from ..core.utils import filter_by_threshold, write_tvshow_nfo, write_episode_nfo
from .streams import fetch_streams
from ..core.auth import get_auth_headers

logger = setup_logger(__name__)
TAG = "[TV] 🖼️"
_skipped: set[str] = set()


async def download_subtitles_if_enabled(
    show: str,
    season: int,
    ep: int,
    season_folder: Path,
    mshow: Optional[TVShow],
) -> None:
    # local import to avoid circular deps
    from ..core.pipeline import is_running

    if not is_running():
        return

    if settings.opensubtitles_download:
        logger.info(f"{TAG} 🔽 Downloading subtitles for: {show} S{season:02d}E{ep:02d}")
        tmdb_id = (mshow.external_ids.get("imdb_id") if mshow and mshow.external_ids else None)
        await download_episode_subtitles(
            show,
            season,
            ep,
            season_folder,
            tmdb_id=tmdb_id or (str(mshow.id) if mshow else None)
        )


async def process_tv(
    streams: List[DispatcharrStream],
    group: str,
    headers: Dict[str, str],
    reprocess: bool = False
) -> None:
    from ..core.pipeline import is_running

    # 1) Filter out streams missing season/episode
    streams = [s for s in streams if s.season is not None and s.episode is not None]

    # 2) Group streams by show→season
    shows: Dict[str, Dict[int, List[DispatcharrStream]]] = defaultdict(lambda: defaultdict(list))
    for s in streams:
        shows[s.name][s.season].append(s)

<<<<<<< HEAD
    # 3) Iterate each show
    for show_name, seasons in shows.items():
        if show_name in _skipped:
            continue

        logger.info(f"{TAG} ▶️ Processing show {show_name!r}")

        # 3a) Lookup & cache show metadata
        sample_stream = next(iter(next(iter(seasons.values()))))
        mshow: Optional[TVShow] = await lookup_show(sample_stream)
        if not mshow:
            _skipped.add(show_name)
            continue

        # 3b) Threshold check once per show
        passed = await asyncio.to_thread(filter_by_threshold, show_name, mshow.raw)
        if not passed:
            await mark_skipped("TV", group, mshow, sample_stream)
            _skipped.add(show_name)
            logger.info(f"{TAG} 🚫 Threshold filter failed for: {show_name}")
            continue

        # 3c) Write show‐level .nfo & schedule show images
        if settings.write_nfo and show_name:
            await asyncio.to_thread(write_tvshow_nfo, sample_stream, mshow)
            asyncio.create_task(download_if_missing(TAG, sample_stream, mshow))
            if settings.update_tv_series_nfo:
                # if only updating series‐level NFO, skip episodes
                continue

        # 4) Iterate each season
        for season_num, eps in seasons.items():
            logger.info(f"{TAG} 📅 Fetch season {show_name!r} S{season_num:02d} ({len(eps)} eps)")

            season_meta: Optional[SeasonMeta] = await get_season_meta(eps[0], mshow)
            if not season_meta:
                logger.warning(f"{TAG} ❌ No metadata for {show_name!r} S{season_num:02d}")
                continue

            # schedule season poster download
            asyncio.create_task(download_if_missing(TAG, eps[0], season_meta))

            # 5) Process episodes in batches
            batches = list(chunked(eps, settings.batch_size))
            for batch_idx, batch in enumerate(batches, start=1):
                logger.info(f"{TAG} 🔸 Processing batch {batch_idx}/{len(batches)} for {show_name!r} S{season_num:02d}")

                # limit concurrency within this batch
                sem = asyncio.Semaphore(settings.concurrent_requests)

                async def _process_one(stream: DispatcharrStream):
                    async with sem:
                        # — your existing per-episode skip & write logic —
                        if stream.name in _skipped:
                            return
                        if not reprocess and await is_skipped(stream.stream_type.name, stream.id):
                            _skipped.add(stream.name)
                            return

                        # write .strm
                        episode_meta = season_meta.episode_map.get(stream.episode)  # type: ignore
                        if not episode_meta: return
                        episode_meta.strm_path.parent.mkdir(parents=True, exist_ok=True)
                        episode_meta.strm_path.write_text(stream.proxy_url, encoding="utf-8")

                        if settings.write_nfo:
                            await asyncio.to_thread(write_episode_nfo, stream, episode_meta)
                            if episode_meta.still_path:
                                asyncio.create_task(download_if_missing(TAG, stream, episode_meta))

                # fire off the batch
                await asyncio.gather(*[_process_one(s) for s in batch])

                # pause between batches
                await asyncio.sleep(settings.batch_delay_seconds)




        logger.info(f"{TAG} ✅ Finished show {show_name!r}")

    logger.info(f"{TAG} Completed processing TV streams for group: {group}")
=======
    # 3) Chunk into show‑batches
    show_items   = list(shows.items())
    show_batches = list(chunked(show_items, settings.tv_show_batch_size))

    async def run_show_batch(batch_idx: int, batch: List):
        if not is_running():
            return

        logger.info(
            f"{TAG} 🔷 Starting show‑batch {batch_idx}/{len(show_batches)}: "
            f"{[name for name,_ in batch]}"
        )
        sem_show = asyncio.Semaphore(settings.concurrent_show_requests)

        async def _process_one_show(item):
            show_name, seasons = item
            if not is_running() or show_name in _skipped:
                return

            async with sem_show:
                logger.info(f"{TAG} ▶️ Processing show {show_name!r}")

                # a) Lookup & cache show metadata
                sample = next(iter(next(iter(seasons.values()))))
                mshow: Optional[TVShow] = await lookup_show(sample)
                if not is_running() or not mshow:
                    _skipped.add(show_name)
                    return

                # b) Threshold check
                passed = await asyncio.to_thread(filter_by_threshold, show_name, mshow.raw)
                if not is_running() or not passed:
                    await mark_skipped("TV", group, mshow, sample)
                    _skipped.add(show_name)
                    logger.info(f"{TAG} 🚫 Threshold filter failed for: {show_name}")
                    return

                # c) Write show‑level NFO & artwork
                if settings.write_nfo:
                    await asyncio.to_thread(write_tvshow_nfo, sample, mshow)
                    asyncio.create_task(download_if_missing(TAG, sample, mshow))
                    if settings.update_tv_series_nfo:
                        return

                # d) Seasons & episode batches
                for season_num, eps in seasons.items():
                    if not is_running():
                        return
                    logger.info(
                        f"{TAG} 📅 Fetch season {show_name!r} "
                        f"S{season_num:02d} ({len(eps)} eps)"
                    )
                    season_meta: Optional[SeasonMeta] = await get_season_meta(eps[0], mshow)
                    if not is_running() or not season_meta:
                        logger.warning(f"{TAG} ❌ No metadata for {show_name!r} S{season_num:02d}")
                        continue

                    asyncio.create_task(download_if_missing(TAG, eps[0], season_meta))
>>>>>>> 6ac27d2a

                    ep_batches = list(chunked(eps, settings.batch_size))
                    for ep_idx, ep_batch in enumerate(ep_batches, start=1):
                        if not is_running():
                            return
                        logger.info(
                            f"{TAG} 🔸 Episode batch {ep_idx}/{len(ep_batches)} "
                            f"for {show_name!r} S{season_num:02d}"
                        )
                        sem_ep = asyncio.Semaphore(settings.concurrent_requests)

                        async def _process_one_ep(stream: DispatcharrStream):
                            if not is_running():
                                return
                            async with sem_ep:
                                if not is_running():
                                    return
                                if not reprocess and await is_skipped(stream.stream_type.name, stream.id):
                                    _skipped.add(stream.name)
                                    return

                                # write .strm
                                ep_meta = season_meta.episode_map.get(stream.episode)  # type: ignore
                                if not ep_meta:
                                    return
                                ep_meta.strm_path.parent.mkdir(parents=True, exist_ok=True)
                                ep_meta.strm_path.write_text(stream.proxy_url, encoding="utf-8")

                                # per‑episode NFO & artwork
                                if settings.write_nfo:
                                    await asyncio.to_thread(write_episode_nfo, stream, ep_meta)
                                    if ep_meta.still_path:
                                        asyncio.create_task(
                                            download_if_missing(TAG, stream, ep_meta)
                                        )

                                # subtitles
                                await download_subtitles_if_enabled(
                                    show_name,
                                    season_num,
                                    stream.episode,
                                    season_meta.season_folder,
                                    mshow,
                                )

                        await asyncio.gather(*(_process_one_ep(s) for s in ep_batch))
                        if not is_running():
                            return
                        await asyncio.sleep(settings.batch_delay_seconds)

                logger.info(f"{TAG} ✅ Finished show {show_name!r}")

        # launch this batch of shows
        await asyncio.gather(*(_process_one_show(item) for item in batch))
        if not is_running():
            return
        await asyncio.sleep(settings.tv_show_batch_delay_seconds)

    # 4) Kick off all show‑batches in parallel
    await asyncio.gather(*(
        run_show_batch(idx, batch)
        for idx, batch in enumerate(show_batches, start=1)
    ))

    logger.info(f"{TAG} 🏁 Completed processing TV streams for group: {group}")


async def reprocess_tv(skipped: SkippedStream) -> bool:
    from ..core.pipeline import is_running

    headers = await get_auth_headers()
    try:
        streams = await fetch_streams(skipped["group"], skipped["stream_type"], headers=headers)
        if not is_running() or not streams:
            logger.error("Cannot reprocess TV %s: no streams", skipped["name"])
            return False

        await process_tv(streams, skipped["group"], headers, True)
        logger.info("✅ Reprocessed TV show %s", skipped["name"])
        return True
    except Exception as e:
        logger.error("Error reprocessing TV %s: %s", skipped["name"], e, exc_info=True)
        return False<|MERGE_RESOLUTION|>--- conflicted
+++ resolved
@@ -62,90 +62,6 @@
     for s in streams:
         shows[s.name][s.season].append(s)
 
-<<<<<<< HEAD
-    # 3) Iterate each show
-    for show_name, seasons in shows.items():
-        if show_name in _skipped:
-            continue
-
-        logger.info(f"{TAG} ▶️ Processing show {show_name!r}")
-
-        # 3a) Lookup & cache show metadata
-        sample_stream = next(iter(next(iter(seasons.values()))))
-        mshow: Optional[TVShow] = await lookup_show(sample_stream)
-        if not mshow:
-            _skipped.add(show_name)
-            continue
-
-        # 3b) Threshold check once per show
-        passed = await asyncio.to_thread(filter_by_threshold, show_name, mshow.raw)
-        if not passed:
-            await mark_skipped("TV", group, mshow, sample_stream)
-            _skipped.add(show_name)
-            logger.info(f"{TAG} 🚫 Threshold filter failed for: {show_name}")
-            continue
-
-        # 3c) Write show‐level .nfo & schedule show images
-        if settings.write_nfo and show_name:
-            await asyncio.to_thread(write_tvshow_nfo, sample_stream, mshow)
-            asyncio.create_task(download_if_missing(TAG, sample_stream, mshow))
-            if settings.update_tv_series_nfo:
-                # if only updating series‐level NFO, skip episodes
-                continue
-
-        # 4) Iterate each season
-        for season_num, eps in seasons.items():
-            logger.info(f"{TAG} 📅 Fetch season {show_name!r} S{season_num:02d} ({len(eps)} eps)")
-
-            season_meta: Optional[SeasonMeta] = await get_season_meta(eps[0], mshow)
-            if not season_meta:
-                logger.warning(f"{TAG} ❌ No metadata for {show_name!r} S{season_num:02d}")
-                continue
-
-            # schedule season poster download
-            asyncio.create_task(download_if_missing(TAG, eps[0], season_meta))
-
-            # 5) Process episodes in batches
-            batches = list(chunked(eps, settings.batch_size))
-            for batch_idx, batch in enumerate(batches, start=1):
-                logger.info(f"{TAG} 🔸 Processing batch {batch_idx}/{len(batches)} for {show_name!r} S{season_num:02d}")
-
-                # limit concurrency within this batch
-                sem = asyncio.Semaphore(settings.concurrent_requests)
-
-                async def _process_one(stream: DispatcharrStream):
-                    async with sem:
-                        # — your existing per-episode skip & write logic —
-                        if stream.name in _skipped:
-                            return
-                        if not reprocess and await is_skipped(stream.stream_type.name, stream.id):
-                            _skipped.add(stream.name)
-                            return
-
-                        # write .strm
-                        episode_meta = season_meta.episode_map.get(stream.episode)  # type: ignore
-                        if not episode_meta: return
-                        episode_meta.strm_path.parent.mkdir(parents=True, exist_ok=True)
-                        episode_meta.strm_path.write_text(stream.proxy_url, encoding="utf-8")
-
-                        if settings.write_nfo:
-                            await asyncio.to_thread(write_episode_nfo, stream, episode_meta)
-                            if episode_meta.still_path:
-                                asyncio.create_task(download_if_missing(TAG, stream, episode_meta))
-
-                # fire off the batch
-                await asyncio.gather(*[_process_one(s) for s in batch])
-
-                # pause between batches
-                await asyncio.sleep(settings.batch_delay_seconds)
-
-
-
-
-        logger.info(f"{TAG} ✅ Finished show {show_name!r}")
-
-    logger.info(f"{TAG} Completed processing TV streams for group: {group}")
-=======
     # 3) Chunk into show‑batches
     show_items   = list(shows.items())
     show_batches = list(chunked(show_items, settings.tv_show_batch_size))
@@ -204,7 +120,6 @@
                         continue
 
                     asyncio.create_task(download_if_missing(TAG, eps[0], season_meta))
->>>>>>> 6ac27d2a
 
                     ep_batches = list(chunked(eps, settings.batch_size))
                     for ep_idx, ep_batch in enumerate(ep_batches, start=1):
