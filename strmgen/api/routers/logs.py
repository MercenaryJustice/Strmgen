--- conflicted
+++ resolved
@@ -1,115 +1,12 @@
 # strmgen/api/routers/logs.py
 
-<<<<<<< HEAD
-import os
-import re
-import json
-=======
->>>>>>> 6ac27d2a
 import asyncio
 import logging
-<<<<<<< HEAD
-import aiofiles
-from fastapi import APIRouter, HTTPException, Query
-from fastapi.responses import StreamingResponse
-from sse_starlette.sse import EventSourceResponse
-=======
->>>>>>> 6ac27d2a
 
 from fastapi import APIRouter
 from sse_starlette.sse import EventSourceResponse
 
-<<<<<<< HEAD
-router = APIRouter(tags=["logs"])
-_log_queue: "asyncio.Queue[str]" = asyncio.Queue()
-logger = setup_logger("LOGS")
-
-progress_listeners: list[asyncio.Queue] = []
-
-class SSELogHandler(logging.Handler):
-    """A logging handler that pushes formatted records into an asyncio queue."""
-    def emit(self, record: logging.LogRecord) -> None:
-        try:
-            msg = self.format(record)
-            _log_queue.put_nowait(msg)
-        except Exception:
-            # drop on any failure
-            pass
-
-def notify_progress(media_type, group, current, total):
-    payload = json.dumps({
-        "type": "progress",
-        "media_type": media_type.value,
-        "group": group,
-        "current": current,
-        "total": total
-    })
-    for q in progress_listeners:
-        q.put_nowait(payload)
-
-
-async def tail_f(path: Path):
-    """
-    Asynchronously yield new lines appended to `path` (like `tail -f`).
-    """
-    try:
-        async with aiofiles.open(path, "r", encoding="utf-8") as f:
-            await f.seek(0, os.SEEK_END)
-            while True:
-                line = await f.readline()
-                if not line:
-                    await asyncio.sleep(0.1)
-                    continue
-                yield line.rstrip("\n")
-    except Exception:
-        logger.exception("Error streaming from log file %s", path)
-        raise
-
-    
-def tail_and_count(path: Path, n: Optional[int]) -> tuple[List[str], int]:
-    """
-    Return the last `n` lines of the log (or all lines if n is None),
-    plus the total line count.
-    """
-    total = 0
-    if n is None:
-        with path.open("r", encoding="utf-8") as f:
-            lines = f.read().splitlines()
-        return lines, len(lines)
-
-    dq: deque[str] = deque(maxlen=n)
-    with path.open("r", encoding="utf-8") as f:
-        for line in f:
-            total += 1
-            dq.append(line.rstrip("\n"))
-    return list(dq), total
-
-@router.get("/", response_model=LogsResponse)
-async def get_logs(limit: Optional[int] = Query(None, ge=1, le=10000)):
-    """
-    GET /api/v1/logs?limit={n}
-    Return up to `limit` most recent log lines, plus the total count.
-    """
-    logger.info("GET /api/v1/logs called with limit=%s", limit)
-    if not LOG_PATH.exists():
-        raise HTTPException(status_code=404, detail="Log file not found")
-
-    # offload blocking file‐read to a thread
-    lines, total = await asyncio.to_thread(tail_and_count, LOG_PATH, limit)
-    return LogsResponse(total=total, logs=lines)
-
-@router.get("/download")
-async def download_logs():
-    """
-    GET /api/v1/logs/download
-    Stream the entire log file as plain text, attachment.
-    """
-    logger.info("GET /api/v1/logs/download called")
-    if not LOG_PATH.exists():
-        raise HTTPException(status_code=404, detail="Log file not found")
-=======
 from strmgen.core.logger import log_queue
->>>>>>> 6ac27d2a
 
 router = APIRouter(tags=["logs"])
 logger = logging.getLogger("LOGS")
@@ -139,14 +36,6 @@
     q: asyncio.Queue = asyncio.Queue()
     progress_listeners.append(q)
 
-<<<<<<< HEAD
-
-@router.get("/status")
-async def stream_status():
-    q: asyncio.Queue = asyncio.Queue()
-    progress_listeners.append(q)
-=======
->>>>>>> 6ac27d2a
     async def event_generator():
         try:
             while True:
@@ -154,17 +43,5 @@
                 yield f"event: progress\ndata: {data}\n\n"
         finally:
             progress_listeners.remove(q)
-<<<<<<< HEAD
-    return EventSourceResponse(event_generator())
-
-
-def setup_sse_logging():
-    handler = SSELogHandler()
-    handler.setFormatter(logging.Formatter("%(asctime)s %(message)s"))
-    # only include lines containing "[MOVIE]" or "[TVSHOW]" for instance:
-    handler.addFilter(IncludeFilter(r"/^\[STRMGEN\.CORE\.PIPELINE\]\s+Processing\s+(.+?)\s+group:\s+(.+)$/"))
-    logging.getLogger().addHandler(handler)
-=======
->>>>>>> 6ac27d2a
 
     return EventSourceResponse(event_generator())