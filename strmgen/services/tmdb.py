# strmgen/services/tmdb.py

import asyncio
from difflib import SequenceMatcher
from typing import Optional, Dict, List, Any, TypeVar
from pathlib import Path

import aiofiles
import httpx

from ..core.config import settings
from ..core.utils import setup_logger
from ..core.fs_utils import clean_name, safe_mkdir
from ..core.models import Movie, TVShow, SeasonMeta, EpisodeMeta, DispatcharrStream

logger = setup_logger(__name__)

# Constants
TMDB_BASE = "https://api.themoviedb.org/3"
TMDB_IMG_BASE = "https://image.tmdb.org/t/p"

# Caches
_tv_genre_map: Dict[int, str] = {}
_tmdb_show_cache: Dict[str, Any] = {}


async def init_tv_genre_map() -> None:
    """
    Populate the global _tv_genre_map by calling the TMDb
    /genre/tv/list endpoint and extracting {id: name}.
    """
    # 1) fetch the raw payload (which looks like {"genres":[{"id":10759,"name":"Action"},{"id":16,"name":"Animation"}, …]})
    payload: Dict[str, Any] = await _get("/genre/tv/list", {})

    # 2) extract & remap into Dict[int,str]
    genres = payload.get("genres", [])
    for g in genres:
        # ensure we have both an int id and a string name
        gid  = int(g.get("id", 0))
        name = str(g.get("name", ""))
        _tv_genre_map[gid] = name

       


# ─── Internal HTTP helper ─────────────────────────────────────────────────────
async def _get(endpoint: str, params: Dict[str, Any]) -> Dict[str, Any]:
    params = {**params, "api_key": settings.tmdb_api_key, "language": settings.tmdb_language}
    async with httpx.AsyncClient(timeout=10.0) as client:
        resp = await client.get(f"{TMDB_BASE}{endpoint}", params=params)
        resp.raise_for_status()
        return resp.json()


# ─── TMDb search / details ───────────────────────────────────────────────────
async def search_any_tmdb(title: str) -> Optional[Dict[str, Any]]:
    if not settings.tmdb_api_key:
        return None
    try:
        data = await _get("/search/multi", {"query": title})
        results = data.get("results", [])
        return results[0] if results else None
    except Exception as e:
        logger.error("[TMDB] ❌ multi-search failed for '%s': %s", title, e)
        return None

async def fetch_movie_details(
    title: Optional[str] = None,
    year:  Optional[int] = None,
    tmdb_id: Optional[int] = None
) -> Optional[Movie]:
    """
    Single entry point:
      • If tmdb_id is provided, fetch detail directly (with all append sections).
      • Otherwise, search by title/year, pick best candidate, then fetch detail.
    """
    if not settings.tmdb_api_key:
        return None
<<<<<<< HEAD
    logger.info("[TMDB] 🔍 Searching movie: %s (%s)", title, year)
    params: Dict[str, Any] = {"query": title}
    if year:
        params["year"] = year
    try:
        search_data = await _get("/search/movie", params)
        results = search_data.get("results", [])
        if not results:
            return None

        append = [
            "alternative_titles","changes","credits","external_ids",
            "images","keywords","lists","recommendations",
            "release_dates","reviews","similar","translations",
            "videos","watch/providers",
        ]
        candidates: List[Movie] = []
        for r in results:
            tmdb_id = r.get("id")
            if not tmdb_id:
                continue
            detail = await _get(f"/movie/{tmdb_id}", {"append_to_response": ",".join(append)})
            movie = Movie(
                id=detail.get("id", 0),
                title=detail.get("title", ""),
                original_title=detail.get("original_title", ""),
                overview=detail.get("overview", ""),
                poster_path=detail.get("poster_path"),
                backdrop_path=detail.get("backdrop_path"),
                release_date=detail.get("release_date", ""),
                adult=detail.get("adult", False),
                original_language=detail.get("original_language", ""),
                genre_ids=detail.get("genre_ids", []),
                popularity=detail.get("popularity", 0.0),
                video=detail.get("video", False),
                vote_average=detail.get("vote_average", 0.0),
                vote_count=detail.get("vote_count", 0),
                alternative_titles=detail.get("alternative_titles", {}),
                changes=detail.get("changes", {}),
                credits=detail.get("credits", {}),
                external_ids=detail.get("external_ids", {}),
                images=detail.get("images", {}),
                keywords=detail.get("keywords", {}),
                lists=detail.get("lists", {}),
                recommendations=detail.get("recommendations", {}),
                release_dates=detail.get("release_dates", {}),
                reviews=detail.get("reviews", {}),
                similar=detail.get("similar", {}),
                translations=detail.get("translations", {}),
                videos=detail.get("videos", {}),
                watch_providers=detail.get("watch/providers", {}),
                raw=detail,
            )
            candidates.append(movie)

        if not candidates:
            return None

        target = clean_name(title)
        def score(m: Movie) -> float:
            sim = SequenceMatcher(None, clean_name(m.title), target).ratio()
            year_score = 0.5
            if m.year and year:
                diff = abs(m.year - year)
                year_score = max(0.0, 1.0 - diff * 0.1)
            return 0.7 * sim + 0.3 * year_score

        best = await asyncio.to_thread(max, candidates, key=score)
        # logger.info("[TMDB] ✅ Best match: %s (%s) score=%.2f", best.title, best.year, score(best))
        return best
    except Exception as e:
        logger.error("[TMDB] ❌ get_movie failed for '%s': %s", title, e)
        return None
=======
>>>>>>> 738d3154

    # define once: which extra sections to include on detail fetch
    append_sections = [
        "alternative_titles","changes","credits","external_ids",
        "images","keywords","lists","recommendations",
        "release_dates","reviews","similar","translations",
        "videos","watch/providers",
    ]
    append_to = {"append_to_response": ",".join(append_sections)}

    try:
        # 1) Direct lookup path
        if tmdb_id:
            detail = await _get(f"/movie/{tmdb_id}", append_to)

        # 2) Search + scoring path
        else:
            logger.info("[TMDB] 🔍 Searching movie: %s (%s)", title, year)
            params: Dict[str, Any] = {"query": title or ""}
            if year:
                params["year"] = year

            search_data = await _get("/search/movie", params)
            results = search_data.get("results", [])
            if not results:
                return None

            # build Movie candidates with detail fetch
            candidates: List[Movie] = []
            for r in results:
                mid = r.get("id")
                if not mid:
                    continue
                det = await _get(f"/movie/{mid}", append_to)
                candidates.append(Movie(
                    id=det.get("id", 0),
                    title=det.get("title", ""),
                    original_title=det.get("original_title", ""),
                    overview=det.get("overview", ""),
                    poster_path=det.get("poster_path"),
                    backdrop_path=det.get("backdrop_path"),
                    release_date=det.get("release_date", ""),
                    adult=det.get("adult", False),
                    original_language=det.get("original_language", ""),
                    genre_ids=det.get("genres", []),
                    popularity=det.get("popularity", 0.0),
                    video=det.get("video", False),
                    vote_average=det.get("vote_average", 0.0),
                    vote_count=det.get("vote_count", 0),
                    alternative_titles=det.get("alternative_titles", {}),
                    changes=det.get("changes", {}),
                    credits=det.get("credits", {}),
                    external_ids=det.get("external_ids", {}),
                    images=det.get("images", {}),
                    keywords=det.get("keywords", {}),
                    lists=det.get("lists", {}),
                    recommendations=det.get("recommendations", {}),
                    release_dates=det.get("release_dates", {}),
                    reviews=det.get("reviews", {}),
                    similar=det.get("similar", {}),
                    translations=det.get("translations", {}),
                    videos=det.get("videos", {}),
                    watch_providers=det.get("watch/providers", {}),
                    raw=det,
                ))

            if not candidates:
                return None

            # scoring: name similarity + year proximity
            target = clean_name(title or "")
            def score(m: Movie) -> float:
                sim = SequenceMatcher(None, clean_name(m.title), target).ratio()
                year_score = 0.5
                if m.year and year:
                    diff = abs(m.year - year)
                    year_score = max(0.0, 1.0 - diff * 0.1)
                return 0.7 * sim + 0.3 * year_score

            best: Movie = await asyncio.to_thread(max, candidates, key=score)
            detail = best.raw  # use its raw dict for final mapping

        # 3) Final Movie construction from `detail`
        return Movie(
            id=detail.get("id", 0),
            title=detail.get("title", ""),
            original_title=detail.get("original_title", ""),
            overview=detail.get("overview", ""),
            poster_path=detail.get("poster_path"),
            backdrop_path=detail.get("backdrop_path"),
            release_date=detail.get("release_date", ""),
            adult=detail.get("adult", False),
            original_language=detail.get("original_language", ""),
            genre_ids=detail.get("genres", []),
            popularity=detail.get("popularity", 0.0),
            video=detail.get("video", False),
            vote_average=detail.get("vote_average", 0.0),
            vote_count=detail.get("vote_count", 0),
            alternative_titles=detail.get("alternative_titles", {}),
            changes=detail.get("changes", {}),
            credits=detail.get("credits", {}),
            external_ids=detail.get("external_ids", {}),
            images=detail.get("images", {}),
            keywords=detail.get("keywords", {}),
            lists=detail.get("lists", {}),
            recommendations=detail.get("recommendations", {}),
            release_dates=detail.get("release_dates", {}),
            reviews=detail.get("reviews", {}),
            similar=detail.get("similar", {}),
            translations=detail.get("translations", {}),
            videos=detail.get("videos", {}),
            watch_providers=detail.get("watch/providers", {}),
            raw=detail,
        )

    except Exception as e:
        logger.error("[TMDB] ❌ get_movie failed for title=%r, id=%r: %s", title, tmdb_id, e)
        return None

# ─── TV Helpers ──────────────────────────────────────────────────────────────
def _get_best_match_tv(results: List[Dict[str, Any]], search_term: str) -> Optional[Dict[str, Any]]:
    best, highest = None, 0.0
    for r in results:
        name = r.get("name", "")
        ratio = SequenceMatcher(None, search_term.lower(), name.lower()).ratio()
        if ratio > highest:
            highest, best = ratio, r
    return best

async def fetch_tv_details(
    query: Optional[str]  = None,
    tv_id: Optional[int]  = None
) -> Optional[TVShow]:
    """
    Fetch a TV show by tmdb_id (if provided), otherwise
    search on `query` and pick the best match.
    """
    if not settings.tmdb_api_key:
        return None

    try:
        # Always append credits
        append = {"append_to_response": "credits"}

        # 1) Direct lookup if tv_id given
        if tv_id:
            detail = await _get(f"/tv/{tv_id}", append)

        # 2) Search + best-match otherwise
        else:
            if not query:
                return None

            logger.info("[TMDB] 🔍 Searching TV: %s", query)
            data = await _get("/search/tv", {"query": query})
            results: List[Dict[str, Any]] = data.get("results", [])
            if not results:
                return None

            # pick best by whatever logic you already have
            best = _get_best_match_tv(results, query)
            if not best or not best.get("id"):
                return None

            tv_id = best["id"]
            detail = await _get(f"/tv/{tv_id}", append)

        # 3) Map to your TVShow model
        return TVShow(
            id=detail.get("id", 0),
            channel_group_name="",
            name=detail.get("name", ""),
            original_name=detail.get("original_name", ""),
            overview=detail.get("overview", ""),
            poster_path=detail.get("poster_path"),
            backdrop_path=detail.get("backdrop_path"),
            media_type=detail.get("media_type", ""),
            adult=detail.get("adult", False),
            original_language=detail.get("original_language", ""),
            genre_ids=detail.get("genre_ids", []),
            genre_names=[_tv_genre_map.get(g, "") for g in detail.get("genre_ids", [])],
            popularity=detail.get("popularity", 0.0),
            first_air_date=detail.get("first_air_date", ""),
            vote_average=detail.get("vote_average", 0.0),
            vote_count=detail.get("vote_count", 0),
            origin_country=detail.get("origin_country", []),
            external_ids=detail.get("external_ids", {}),
            raw=detail,
        )
    except Exception as e:
        logger.error("[TMDB] ❌ fetch_tv_details failed for query=%r, tv_id=%r: %s", query, tv_id, e)
        return None

async def _download_image(path_val: str, dest: Path) -> None:
    safe_mkdir(dest.parent)
    url = f"{TMDB_IMG_BASE}/{settings.tmdb_image_size}{path_val}"
    async with httpx.AsyncClient(timeout=10.0) as client:
        r = await client.get(url)
        r.raise_for_status()
        data = r.content
    async with aiofiles.open(dest, "wb") as f:
        await f.write(data)
    logger.info("[TMDB] 🖼️ Downloaded image: %s", dest)

T = TypeVar("T", Movie, TVShow, SeasonMeta, EpisodeMeta)


async def download_if_missing(
    log_tag: str,
    stream: DispatcharrStream,
    tmdb: T,
) -> bool:
    # 1) pick the correct remote‐URL field
    if isinstance(tmdb, EpisodeMeta):
        poster_url   = tmdb.still_path      # episodes use `still_path`
        backdrop_url = None
    else:
        # Movie, TVShow, SeasonMeta all have `poster_path` & `backdrop_path`
        poster_url   = getattr(tmdb, "poster_path", None)
        backdrop_url = getattr(tmdb, "backdrop_path", None)

    # 2) your DispatcharrStream already knows where these belong on disk:
    poster_path = stream.poster_path
    fanart_path = stream.backdrop_path

    # 3) download if URL exists and file is missing
    if poster_url and not await asyncio.to_thread(poster_path.exists):
        logger.info(f"{log_tag} Downloading poster %s", poster_url)
        await _download_image(poster_url, poster_path)

    if backdrop_url and not await asyncio.to_thread(fanart_path.exists):
        logger.info(f"{log_tag} Downloading backdrop %s", backdrop_url)
        await _download_image(backdrop_url, fanart_path)

    return True



async def tmdb_lookup_tv_show(show: str) -> Optional[Dict[str, Any]]:
    """
    Look up a TV show in TMDb, returning the best-matching result.
    Handles both:
      - search_any_tmdb returning a dict with "results": [...]
      - search_any_tmdb returning a single dict (one result)
    """
    # return cached if present
    if show in _tmdb_show_cache:
        return _tmdb_show_cache[show]

    data = await search_any_tmdb(show)
    # normalize into a list of candidates
    if isinstance(data, dict) and "results" in data:
        candidates = data["results"] or []
    elif isinstance(data, list):
        candidates = data
    elif isinstance(data, dict):
        # single-object response
        candidates = [data]
    else:
        candidates = []

    # prefer TV entries
    tvs = [r for r in candidates if r.get("media_type") == "tv"]
    candidates = tvs or candidates

    if not candidates:
        _tmdb_show_cache[show] = None
        return None

    def similarity(item: Dict[str, Any]) -> float:
        title = (item.get("name") or item.get("title") or "").lower()
        return SequenceMatcher(None, show.lower(), title).ratio()

    best = max(candidates, key=similarity)
    _tmdb_show_cache[show] = best
    return best

async def lookup_show(show: DispatcharrStream) -> Optional[TVShow]:
    show_name = show.name
    cached = settings.tmdb_show_cache.get(show_name)
    if isinstance(cached, TVShow):
        return cached
    if not settings.tmdb_api_key:
        return None
    raw = await tmdb_lookup_tv_show(show_name)
    if not raw:
        return None
    genres = raw.get("genre_ids", [])
    names = [_tv_genre_map.get(g, "") for g in genres]
    tv = TVShow(
        id=raw.get("id", 0),
        name=raw.get("name", show_name),
        original_name=raw.get("original_name", ""),
        overview=raw.get("overview", ""),
        poster_path=raw.get("poster_path"),
        backdrop_path=raw.get("backdrop_path"),
        media_type=raw.get("media_type", ""),
        adult=raw.get("adult", False),
        original_language=raw.get("original_language", ""),
        genre_ids=genres,
        genre_names=names,
        popularity=raw.get("popularity", 0.0),
        first_air_date=raw.get("first_air_date", ""),
        vote_average=raw.get("vote_average", 0.0),
        vote_count=raw.get("vote_count", 0),
        origin_country=raw.get("origin_country", []),
        external_ids=raw.get("external_ids", {}),
        raw=raw,
        channel_group_name=show.channel_group_name,
    )
    settings.tmdb_show_cache[show_name] = tv
    return tv

async def get_season_meta(stream: DispatcharrStream, mshow: TVShow) -> Optional[SeasonMeta]:
    show_id = mshow.id
    season = stream.season
    key = (show_id, season)
    cached = settings.tmdb_season_cache.get(key)
    if isinstance(cached, SeasonMeta):
        return cached
    try:
        data = await _get(f"/tv/{show_id}/season/{season}", {})
        meta = SeasonMeta(
            id=data.get("id", 0),
            name=data.get("name", ""),
            overview=data.get("overview", ""),
            air_date=data.get("air_date", ""),
            episodes=data.get("episodes", []),
            poster_path=data.get("poster_path"),
            season_number=data.get("season_number", season),
            vote_average=data.get("vote_average", 0.0),
            raw=data,
            channel_group_name=stream.channel_group_name,
            show=stream.name,
        )
        settings.tmdb_season_cache[key] = meta
        return meta
    except Exception as e:
        logger.warning("[TMDB] ⚠️ Season lookup failed: %s", e)
        settings.tmdb_season_cache[key] = None
        return None

async def get_episode_meta(stream: DispatcharrStream, mshow: TVShow) -> Optional[EpisodeMeta]:
    show_id = mshow.id
    season = stream.season
    ep = stream.episode

    key = (show_id, season, ep)
    cached = settings.tmdb_episode_cache.get(key)
    if isinstance(cached, EpisodeMeta):
        return cached
    try:
        data = await _get(f"/tv/{show_id}/season/{season}/episode/{ep}", {})
        meta = EpisodeMeta(
            air_date=data.get("air_date", ""),
            crew=data.get("crew", []),
            episode_number=data.get("episode_number", 0),
            guest_stars=data.get("guest_stars", []),
            name=data.get("name", ""),
            overview=data.get("overview", ""),
            id=data.get("id", 0),
            production_code=data.get("production_code", ""),
            runtime=data.get("runtime"),
            season_number=data.get("season_number", season),
            still_path=data.get("still_path"),
            vote_average=data.get("vote_average", 0.0),
            vote_count=data.get("vote_count", 0),
            raw=data,
            group=stream.channel_group_name,
            show=stream.name,
        )
        settings.tmdb_episode_cache[key] = meta
        return meta
    except Exception as e:
        logger.warning("[TMDB] ⚠️ Episode lookup failed: %s", e)
        settings.tmdb_episode_cache[key] = None
        return None<|MERGE_RESOLUTION|>--- conflicted
+++ resolved
@@ -76,82 +76,6 @@
     """
     if not settings.tmdb_api_key:
         return None
-<<<<<<< HEAD
-    logger.info("[TMDB] 🔍 Searching movie: %s (%s)", title, year)
-    params: Dict[str, Any] = {"query": title}
-    if year:
-        params["year"] = year
-    try:
-        search_data = await _get("/search/movie", params)
-        results = search_data.get("results", [])
-        if not results:
-            return None
-
-        append = [
-            "alternative_titles","changes","credits","external_ids",
-            "images","keywords","lists","recommendations",
-            "release_dates","reviews","similar","translations",
-            "videos","watch/providers",
-        ]
-        candidates: List[Movie] = []
-        for r in results:
-            tmdb_id = r.get("id")
-            if not tmdb_id:
-                continue
-            detail = await _get(f"/movie/{tmdb_id}", {"append_to_response": ",".join(append)})
-            movie = Movie(
-                id=detail.get("id", 0),
-                title=detail.get("title", ""),
-                original_title=detail.get("original_title", ""),
-                overview=detail.get("overview", ""),
-                poster_path=detail.get("poster_path"),
-                backdrop_path=detail.get("backdrop_path"),
-                release_date=detail.get("release_date", ""),
-                adult=detail.get("adult", False),
-                original_language=detail.get("original_language", ""),
-                genre_ids=detail.get("genre_ids", []),
-                popularity=detail.get("popularity", 0.0),
-                video=detail.get("video", False),
-                vote_average=detail.get("vote_average", 0.0),
-                vote_count=detail.get("vote_count", 0),
-                alternative_titles=detail.get("alternative_titles", {}),
-                changes=detail.get("changes", {}),
-                credits=detail.get("credits", {}),
-                external_ids=detail.get("external_ids", {}),
-                images=detail.get("images", {}),
-                keywords=detail.get("keywords", {}),
-                lists=detail.get("lists", {}),
-                recommendations=detail.get("recommendations", {}),
-                release_dates=detail.get("release_dates", {}),
-                reviews=detail.get("reviews", {}),
-                similar=detail.get("similar", {}),
-                translations=detail.get("translations", {}),
-                videos=detail.get("videos", {}),
-                watch_providers=detail.get("watch/providers", {}),
-                raw=detail,
-            )
-            candidates.append(movie)
-
-        if not candidates:
-            return None
-
-        target = clean_name(title)
-        def score(m: Movie) -> float:
-            sim = SequenceMatcher(None, clean_name(m.title), target).ratio()
-            year_score = 0.5
-            if m.year and year:
-                diff = abs(m.year - year)
-                year_score = max(0.0, 1.0 - diff * 0.1)
-            return 0.7 * sim + 0.3 * year_score
-
-        best = await asyncio.to_thread(max, candidates, key=score)
-        # logger.info("[TMDB] ✅ Best match: %s (%s) score=%.2f", best.title, best.year, score(best))
-        return best
-    except Exception as e:
-        logger.error("[TMDB] ❌ get_movie failed for '%s': %s", title, e)
-        return None
-=======
->>>>>>> 738d3154
 
     # define once: which extra sections to include on detail fetch
     append_sections = [
