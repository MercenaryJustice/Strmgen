# strmgen/services/movies.py

import asyncio
from typing import Dict, List

from strmgen.core.config import get_settings
from .subtitles import download_movie_subtitles
from .streams import write_strm_file, get_dispatcharr_stream_by_id
from .tmdb import fetch_movie_details, download_if_missing
from strmgen.core.utils import write_if, write_movie_nfo, filter_by_threshold, safe_remove
from strmgen.core.logger import setup_logger
from strmgen.core.db import mark_skipped, is_skipped, SkippedStream
from strmgen.core.auth import get_auth_headers
from strmgen.core.control import is_running
from strmgen.core.models.dispatcharr import DispatcharrStream
from strmgen.services.emby import emby_movie_exists

logger = setup_logger(__name__)
settings = get_settings()
TITLE_YEAR_RE = settings.MOVIE_TITLE_YEAR_RE
LOG_TAG = "[MOVIE] 🖼️"

<<<<<<< HEAD
=======
movie_cache = {}

>>>>>>> 36a6cb85
async def process_movies(
    streams: List[DispatcharrStream],
    group: str,
    headers: Dict[str, str],
    reprocess: bool = False
) -> None:
    """
    Process movie streams:
      1) TMDb lookup + threshold filtering
      2) Write .strm and .nfo
      3) Download artwork and subtitles asynchronously
    """
    settings = get_settings()
    sem = asyncio.Semaphore(settings.concurrent_requests)

    async def _process_one(stream: DispatcharrStream):
        if not is_running():
            return

        async with sem:
            if not is_running():
                return

            # Skip if already processed
            if not reprocess and await is_skipped(stream.stream_type.name, stream.id):
                logger.info(f"{LOG_TAG} 🚫 Skipped: {stream.name}")
                return

            title = stream.name
            year = stream.year
            logger.info(f"{LOG_TAG} 🎬 Processing movie: {title}")

            # Check movie_cache
            if stream.base_path.name in movie_cache:
                logger.info(f"{LOG_TAG} 🚫 Skipping duplicate (cache): {title}")
                if stream.base_path.exists():
                    await asyncio.to_thread(safe_remove, stream.base_path)
                    logger.info(f"{LOG_TAG} ✂️ Removed path due to duplicate: {stream.base_path}")
                await mark_skipped("MOVIE", group, {"title": title, "year": year}, stream)
                return

            # 1) Fetch TMDb metadata
            movie = await fetch_movie_details(title=title, year=year)
            if not is_running() or not movie:
                logger.info(f"{LOG_TAG} 🚫 '{title}' not found in TMDb")
                return

            # Fill missing year
            if not stream.year and movie.release_date:
                stream.year = int(movie.release_date[:4])
                stream._recompute_paths()

            # 2) Threshold filtering
            ok = await asyncio.to_thread(filter_by_threshold, stream.name, movie)
            if not is_running() or not ok:
                try:
                    await mark_skipped("MOVIE", group, movie, stream)
                    logger.info(f"{LOG_TAG} 🚫 Filter failed: {title}")
                    if stream.base_path.exists():
                        await asyncio.to_thread(safe_remove, stream.base_path)
                        logger.info(f"{LOG_TAG} ✂️ Removed path: {stream.base_path}")
                except Exception as e:
                    logger.info(f"{LOG_TAG} Exception occurred: {e}")
                return

            # check Emby first
            if settings.emby_api_key and await emby_movie_exists(movie.title, movie.year):
                logger.info(f"{LOG_TAG} 🚫 Already in Emby: {movie.title} ({movie.year})")
                if stream.base_path.exists():
                    await asyncio.to_thread(safe_remove, stream.base_path)
                    logger.info(f"{LOG_TAG} ✂️ Removed path: {stream.base_path}")
<<<<<<< HEAD
=======
                await mark_skipped("MOVIE", group, movie, stream)
>>>>>>> 36a6cb85
                return


            # 3) Write .strm
            wrote = await write_strm_file(stream)
            if not is_running() or not wrote:
                logger.warning(f"{LOG_TAG} ❌ .strm write failed: {stream.strm_path}")
                return

            # 4) Write NFO and schedule artwork downloads
            if settings.write_nfo:
                await asyncio.to_thread(write_if, True, stream, movie, write_movie_nfo)
                asyncio.create_task(download_if_missing(LOG_TAG, stream, movie))

            # 5) Schedule subtitles
            if settings.opensubtitles_download:
                logger.info(f"{LOG_TAG} 🔽 Downloading subtitles for: {title}")
                asyncio.create_task(download_movie_subtitles(movie, stream))

<<<<<<< HEAD
    await asyncio.gather(*(_process_one(s) for s in streams))
    logger.info(f"{LOG_TAG} ✅ Completed processing Movie streams for group: {group}")
=======
            # ✅ Add to movie_cache
            movie_cache[stream.base_path.name] = True

    await asyncio.gather(*(_process_one(s) for s in streams))
>>>>>>> 36a6cb85


async def reprocess_movie(skipped: SkippedStream) -> bool:
    try:
        did = skipped.get("dispatcharr_id")
        if not did:
            logger.error(f"{LOG_TAG} Invalid dispatcharr_id for: {skipped.get('name')}")
            return False

        headers = await get_auth_headers()
        stream = await get_dispatcharr_stream_by_id(did, headers, timeout=10)
        if not is_running() or not stream:
            logger.error(f"{LOG_TAG} No stream for reprocess: {skipped.get('name')}")
            return False
    except Exception as e:
        logger.error(f"{LOG_TAG} Error fetching stream: {e}")
        return False

    try:
        await process_movies([stream], skipped.get("group", ""), headers, reprocess=True)
        logger.info(f"{LOG_TAG} ✅ Reprocessed movie: {skipped.get('name')}")
        return True
    except Exception as e:
        logger.error(f"{LOG_TAG} Reprocess failed: {e}", exc_info=True)
        return False<|MERGE_RESOLUTION|>--- conflicted
+++ resolved
@@ -20,11 +20,8 @@
 TITLE_YEAR_RE = settings.MOVIE_TITLE_YEAR_RE
 LOG_TAG = "[MOVIE] 🖼️"
 
-<<<<<<< HEAD
-=======
 movie_cache = {}
 
->>>>>>> 36a6cb85
 async def process_movies(
     streams: List[DispatcharrStream],
     group: str,
@@ -96,10 +93,7 @@
                 if stream.base_path.exists():
                     await asyncio.to_thread(safe_remove, stream.base_path)
                     logger.info(f"{LOG_TAG} ✂️ Removed path: {stream.base_path}")
-<<<<<<< HEAD
-=======
                 await mark_skipped("MOVIE", group, movie, stream)
->>>>>>> 36a6cb85
                 return
 
 
@@ -119,15 +113,10 @@
                 logger.info(f"{LOG_TAG} 🔽 Downloading subtitles for: {title}")
                 asyncio.create_task(download_movie_subtitles(movie, stream))
 
-<<<<<<< HEAD
-    await asyncio.gather(*(_process_one(s) for s in streams))
-    logger.info(f"{LOG_TAG} ✅ Completed processing Movie streams for group: {group}")
-=======
             # ✅ Add to movie_cache
             movie_cache[stream.base_path.name] = True
 
     await asyncio.gather(*(_process_one(s) for s in streams))
->>>>>>> 36a6cb85
 
 
 async def reprocess_movie(skipped: SkippedStream) -> bool:
