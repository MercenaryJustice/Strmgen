# strmgen/services/streams.py
import asyncio
import httpx
from pathlib import Path
from typing import List, Dict, Optional, Any
from urllib.parse import quote_plus

from ..core.config import settings
from ..core.auth import get_auth_headers
from ..core.utils import setup_logger
from ..core.fs_utils import safe_mkdir
<<<<<<< HEAD
from ..core.models import Stream, DispatcharrStream, MediaType
=======
from ..core.models import DispatcharrStream, MediaType
>>>>>>> 738d3154

logger = setup_logger(__name__)
API_TIMEOUT = 10.0


async def _request_with_refresh(
    method: str,
    url: str,
    headers: Dict[str, str],
    timeout: float = API_TIMEOUT,
    **kwargs: Any
) -> httpx.Response:
    """
    Async HTTP request with a single retry on 401/token_not_valid.
    """
    async with httpx.AsyncClient(timeout=timeout) as client:
        response = await client.request(method, url, headers=headers, **kwargs)

    if response.status_code == 401:
        # Check if token is expired
        logger.info("[AUTH] 🔄 Token expired, refreshing & retrying")
        headers = await get_auth_headers(True)
        async with httpx.AsyncClient(timeout=timeout) as client:
            response = await client.request(method, url, headers=headers, **kwargs)

    return response


async def fetch_streams_by_group_name(
    group_name: str,
    headers: Dict[str, str],
    stream_type: MediaType,
    updated_only: bool = False,
) -> List[DispatcharrStream]:
    """
    Async fetch all Stream entries for a given channel group,
    with automatic token refresh, returning DispatcharrStream.
    """
    out: List[DispatcharrStream] = []
    page = 1
    enc = quote_plus(group_name)

    while True:
        url = (
            f"{settings.api_base}/api/channels/streams/"
            f"?page={page}&page_size=250&ordering=name&channel_group={enc}"
        )
        resp = await _request_with_refresh("GET", url, headers)

        if not resp.is_success:
            logger.error(
                "[STRM] ❌ Error fetching streams for group '%s': %d %s",
                group_name, resp.status_code, await resp.aread()
            )
            break

        data = resp.json()
        for item in data.get("results", []):
            try:
                ds = DispatcharrStream.from_dict(
                    item,
                    channel_group_name=group_name,
                    stream_type=stream_type,
                )
                if not ds:
                    continue

                if updated_only:
                    if ds.stream_updated is None or ds.stream_updated:
                        out.append(ds)
                else:
                    out.append(ds)
            except Exception as e:
                logger.error("Failed to parse DispatcharrStream for %s: %s", item, e)

        if not data.get("next"):
            break
        page += 1

    return out


async def is_stream_alive(
    stream_url: str,
    timeout: float = 5.0,
) -> bool:
    """
    Check reachability of the stream URL; skip if configured to always trust.
    """
    if settings.skip_stream_check:
        return True

    try:
        async with httpx.AsyncClient(timeout=timeout) as client:
            head = await client.head(stream_url)
        return head.is_success
    except Exception:
        return False


<<<<<<< HEAD
async def get_stream_by_id(
    stream_id: int,
    headers: Dict[str, str],
    timeout: float = API_TIMEOUT
) -> Optional[Stream]:
    """
    Async fetch of a single Stream by ID, with token refresh.
    """
    url = f"{settings.api_base}/api/channels/streams/{stream_id}/"
    try:
        resp = await _request_with_refresh("GET", url, headers)
        if not resp.is_success:
            logger.error(
                "[STRM] ❌ Error fetching stream #%d: %d %s",
                stream_id, resp.status_code, resp.text
            )
            return None

        data = resp.json()
        logger.info("[STRM] ✅ Fetched stream #%d", stream_id)
        return Stream(**data)
    except Exception as e:
        logger.error("[STRM] ❌ Exception fetching stream #%d: %s", stream_id, e)
        return None
=======
>>>>>>> 738d3154


async def get_dispatcharr_stream_by_id(
    stream_id: int,
    headers: Dict[str, str],
    timeout: float = API_TIMEOUT
) -> Optional[DispatcharrStream]:
    """
    Async fetch of a single DispatcharrStream by ID, with token refresh.
    """
    url = f"{settings.api_base}/api/channels/streams/{stream_id}/"
    try:
        resp = await _request_with_refresh("GET", url, headers)
        if not resp.is_success:
            logger.error(
                "[STRM] ❌ Error fetching stream #%d: %d %s",
                stream_id, resp.status_code, resp.text
            )
            return None

        data = resp.json()
        logger.info("[STRM] ✅ Fetched stream #%d", stream_id)
        return DispatcharrStream.from_dict(data)
    except Exception as e:
        logger.error("[STRM] ❌ Exception fetching stream #%d: %s", stream_id, e)
        return None


async def write_strm_file(
    stream: DispatcharrStream,
    timeout: float = API_TIMEOUT
) -> bool:
    # unchanged
    if not settings.update_stream_link and await asyncio.to_thread(stream.strm_path.exists):
        return True

    if not stream.url or not stream.proxy_url:
        logger.warning("[STRM] ⚠️ Stream #%d has no URL, skipping", stream.id)
        return False

    if not await is_stream_alive(stream.url, timeout):
        logger.warning("[STRM] ⚠️ Stream #%d unreachable, skipping", stream.id)
        return False

    await asyncio.to_thread(safe_mkdir, stream.strm_path.parent)

    if await is_strm_up_to_date(stream):
        logger.info("[STRM] ⚠️ .strm up-to-date: %s", stream.strm_path)
        return True

    await asyncio.to_thread(stream.strm_path.write_text, stream.proxy_url.strip(), "utf-8")
    logger.info("[STRM] ✅ Wrote .strm: %s", stream.strm_path)
    return True


async def is_strm_up_to_date(stream: DispatcharrStream, encoding: str = "utf-8") -> bool:
    # unchanged
    path: Path = stream.strm_path
    if not await asyncio.to_thread(path.exists):
        return False
    existing = await asyncio.to_thread(path.read_text, encoding)
    return existing.strip() == stream.proxy_url.strip()


async def fetch_groups() -> List[str]:
    """
    Async fetch of all channel-group names.
    """
    headers = await get_auth_headers()
    url = f"{settings.api_base}/api/channels/streams/groups/"
    resp = await _request_with_refresh("GET", url, headers)
    resp.raise_for_status()
    return resp.json()


async def fetch_streams(
    group: str,
    stream_type: str,
    headers: Optional[Dict[str, str]] = None,
    timeout: float = API_TIMEOUT,
) -> List[DispatcharrStream]:
    """
    Async fetch of DispatcharrStream entries matching a group and type.
    """
    out: List[DispatcharrStream] = []
    hdrs = headers or await get_auth_headers()
    hdrs["accept"] = "application/json"
    url = f"{settings.api_base.rstrip('/')}\
/api/channels/streams/"
    page = 1

    while True:
        params = {
            "search":      group,
            "stream_type": stream_type,
            "ordering":    "name",
        }
        resp = await _request_with_refresh("GET", url, hdrs, timeout=timeout, params=params)
        resp.raise_for_status()
        body: Any = resp.json()

        items = body.get("results", body if isinstance(body, list) else [])
        for entry in items:
            try:
                out.append(DispatcharrStream.from_dict(entry))
            except Exception as e:
                logger.warning("Skipping invalid stream entry: %s — %s", entry, e)

        if not body.get("next"):
            break
        page += 1

    return out<|MERGE_RESOLUTION|>--- conflicted
+++ resolved
@@ -9,11 +9,7 @@
 from ..core.auth import get_auth_headers
 from ..core.utils import setup_logger
 from ..core.fs_utils import safe_mkdir
-<<<<<<< HEAD
-from ..core.models import Stream, DispatcharrStream, MediaType
-=======
 from ..core.models import DispatcharrStream, MediaType
->>>>>>> 738d3154
 
 logger = setup_logger(__name__)
 API_TIMEOUT = 10.0
@@ -114,14 +110,15 @@
         return False
 
 
-<<<<<<< HEAD
-async def get_stream_by_id(
+
+
+async def get_dispatcharr_stream_by_id(
     stream_id: int,
     headers: Dict[str, str],
     timeout: float = API_TIMEOUT
-) -> Optional[Stream]:
-    """
-    Async fetch of a single Stream by ID, with token refresh.
+) -> Optional[DispatcharrStream]:
+    """
+    Async fetch of a single DispatcharrStream by ID, with token refresh.
     """
     url = f"{settings.api_base}/api/channels/streams/{stream_id}/"
     try:
@@ -135,34 +132,6 @@
 
         data = resp.json()
         logger.info("[STRM] ✅ Fetched stream #%d", stream_id)
-        return Stream(**data)
-    except Exception as e:
-        logger.error("[STRM] ❌ Exception fetching stream #%d: %s", stream_id, e)
-        return None
-=======
->>>>>>> 738d3154
-
-
-async def get_dispatcharr_stream_by_id(
-    stream_id: int,
-    headers: Dict[str, str],
-    timeout: float = API_TIMEOUT
-) -> Optional[DispatcharrStream]:
-    """
-    Async fetch of a single DispatcharrStream by ID, with token refresh.
-    """
-    url = f"{settings.api_base}/api/channels/streams/{stream_id}/"
-    try:
-        resp = await _request_with_refresh("GET", url, headers)
-        if not resp.is_success:
-            logger.error(
-                "[STRM] ❌ Error fetching stream #%d: %d %s",
-                stream_id, resp.status_code, resp.text
-            )
-            return None
-
-        data = resp.json()
-        logger.info("[STRM] ✅ Fetched stream #%d", stream_id)
         return DispatcharrStream.from_dict(data)
     except Exception as e:
         logger.error("[STRM] ❌ Exception fetching stream #%d: %s", stream_id, e)
